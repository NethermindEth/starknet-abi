import graphlib
import re
from collections import defaultdict
from typing import Any

from nethermind.starknet_abi.abi_types import (
    AbiMemberType,
    AbiParameter,
    StarknetArray,
    StarknetCoreType,
    StarknetEnum,
    StarknetNonZero,
    StarknetOption,
    StarknetStruct,
    StarknetTuple,
    StarknetType,
)
from nethermind.starknet_abi.decoding_types import AbiEvent, AbiFunction
from nethermind.starknet_abi.exceptions import InvalidAbiError


def group_abi_by_type(abi_json: list[dict]) -> defaultdict[AbiMemberType, list[dict]]:
    """
    Groups ABI JSON by ABI Type.  If type is 'struct' or 'enum', it is grouped as a 'type_def'
    """
    grouped: defaultdict[AbiMemberType, list[dict]] = defaultdict(list)

    for entry in abi_json:
        assert isinstance(entry, dict)
        if entry["type"] in ["struct", "enum"]:
            grouped["type_def"].append(entry)
        else:
            grouped[entry["type"]].append(entry)
    return grouped


# Non-Struct Defined Types
# Used for Topological Sorting abi struct and enum definitions of incorrectly ordered abis
STARKNET_CORE_TYPES = {
    "felt",  # Old Syntax for core::felt252
    "felt*",  # Old Syntax for arrays
    "core::integer::u128",
    "core::integer::u64",
    "core::integer::u32",
    "core::integer::usize",
    "core::integer::u16",
    "core::integer::u8",
    "core::integer::i128",
    "core::integer::i64",
    "core::integer::i32",
    "core::integer::i16",
    "core::integer::i8",
    "core::felt252",
    "core::bool",
    "core::bytes_31::bytes31",
    "core::starknet::storage_access::StorageAddress",
    "core::starknet::contract_address::ContractAddress",
    "core::starknet::class_hash::ClassHash",
    "core::starknet::eth_address::EthAddress",
}


def _build_type_graph(type_defs: list[dict]) -> dict[str, set[str]]:
    output_graph = {}

    for type_def in type_defs:
        referenced_types: list[str] = [
            member["type"]
            for member in (
                type_def["members"] if type_def["type"] == "struct" else type_def["variants"]
            )
        ]

        ref_types = set()
        for type_str in referenced_types:
            if type_str in STARKNET_CORE_TYPES:
                continue

            if type_str.startswith(("core::array", "@core::array")):  # Handle Arrays
                if extract_inner_type(type_str) not in STARKNET_CORE_TYPES:
                    ref_types.add(
                        extract_inner_type(type_str)
                    )  # Add inner type of array as dependency

                continue  # If inner type of array in core types, continue

            if type_str.startswith("("):
                tuple_vals = _extract_tuple_types(type_str)
                tuple_ref_types = _flatten_tuple_types(tuple_vals)

                ref_types.update(tuple_ref_types - STARKNET_CORE_TYPES)

            ref_types.add(type_str)

        output_graph.update({type_def["name"]: ref_types})

    return output_graph


def topo_sort_type_defs(type_defs: list[dict]) -> list[dict]:
    """
    Topographically sorts Struct and Enum definitions.  If ABI Parsing fails.

    Since most StarknetABIs are already sorted, the parser optimistically runs through the ABI, and if an error
    occurs, the Enum and Struct definitions are sorted before re-parsing.  If this second attempt at parsing fails,
    it raises a detailed error message with the ABI Type that is not defined.

    :param type_defs:
    """
    type_graph = _build_type_graph(type_defs)

    try:
        sorted_defs = graphlib.TopologicalSorter(type_graph).static_order()
        sorted_defs = list(
            sorted_defs
        )  # Unwrap iterator into list to catch any CycleErrors
    except graphlib.CycleError as e:
        error_str = str(e).replace("('nodes are in a cycle', ", "")
        raise InvalidAbiError(  # pylint: disable=raise-missing-from
            f"Cyclic Struct Dependencies in ABI: {error_str[:-1]}"
        )

    try:
        sorted_type_def_json = []
        for sorted_type_name in sorted_defs:
            abi_definition = [
                type_def for type_def in type_defs if type_def["name"] == sorted_type_name
            ]
            # fmt: off
            assert len(abi_definition) != 0, f"Type {sorted_type_name} not defined in ABI"
            assert len(abi_definition) == 1, f"Type {sorted_type_name} defined multiple times in ABI"
            # fmt: on

            sorted_type_def_json.append(abi_definition[0])

        return sorted_type_def_json

    except AssertionError as assert_err_message:
        raise InvalidAbiError(assert_err_message)  # pylint: disable=raise-missing-from


def parse_enums_and_structs(
    abi_structs: list[dict],
) -> dict[str, StarknetStruct | StarknetEnum]:
    """
    Parses an **ordered** array of ABI structs into a dictionary of StarknetStructs, mapping struct name to struct.

    :param abi_structs:
    """

    output_types: dict[str, StarknetStruct | StarknetEnum] = {}
    for struct in abi_structs:
        type_name = struct["name"]

        match type_name.split("::"):
            case ["Uint256"]:  # Old Syntax
                continue
            case [
                "core" | "@core",
                "array" | "integer" | "bool" | "option" | "zeroable",
                *_,
            ]:
                # Automatically parses Array/Span, u256, bool, and Option types as StarknetCoreType
                continue

            # Can Hard code in structs like openzeppelin's ERC20 & Events for faster parsing

        match struct["type"]:
            case "struct":
                output_types.update({type_name: _parse_struct(struct, output_types)})

            case "enum":
                output_types.update({type_name: _parse_enum(struct, output_types)})
    return output_types


def _parse_struct(abi_struct: dict, type_context: dict[str, StarknetStruct | StarknetEnum]):
    return StarknetStruct(
        name=abi_struct["name"],
        members=[
            AbiParameter(name=member["name"], type=_parse_type(member["type"], type_context))
            for member in abi_struct["members"]
        ],
    )


def _parse_enum(
    abi_enum: dict, type_context: dict[str, StarknetStruct | StarknetEnum]
) -> StarknetEnum:
    return StarknetEnum(
        name=abi_enum["name"],
        variants=[
            (variant["name"], _parse_type(variant["type"], type_context))
            for variant in abi_enum["variants"]
        ],
    )


def _extract_tuple_types(tuple_abi_type: str) -> list[str | list[Any]]:
    """
    Parse a tuple type string into a nested structure of the tuple types.  Needs to be able to handle
    nested tuples, as well as named tuples

    .. doctest::
        >>> from nethermind.starknet_abi.parse import _extract_tuple_types
        >>> _extract_tuple_types("(core::integer::u64, core::integer::i128)")
        ['core::integer::u64', 'core::integer::i128']
        >>> _extract_tuple_types("(core::integer::u64, (core::integer::u16, core::integer::u16))")
        ['core::integer::u64', ['core::integer::u16', 'core::integer::u16']]
    """
    # Begin the spaghetti...

    def _is_named_tuple(type_str):
        match = re.search(r"(?<!:):(?!:)", type_str)
        if match:
            return match.start()
        # If no match is found, return -1
        return False

    # Remove Outer Parentheses & Whitespace
    stripped_tuple = tuple_abi_type[1:-1].replace(" ", "")

    output_types: list[str | list[Any]] = []
    parenthesis_cache = []  # Tracks tuple opens and closes
    type_cache = []  # Tracks contents for sub-tuples

    for type_string in stripped_tuple.split(","):
        # There are no single item tuples, so there should either be close or open tuples
        # in the split type string, but not both
        tuple_open = type_string.count("(")
        tuple_close = type_string.count(")")

        if tuple_open:
            parenthesis_cache.extend(["(" for _ in range(tuple_open)])

        if parenthesis_cache:  # Currently Parsing Types inside Nested Tuple
            type_cache.append(type_string)

        else:  # Append Types To Root Tuple
<<<<<<< HEAD
            if _is_named_tuple(type_string):
                output_types.append(
                    _parse_type(type_string[_is_named_tuple(type_string) + 1 :], custom_types)
                )
            else:
                output_types.append(_parse_type(type_string, custom_types))
=======
            output_types.append(
                type_string
                if not _is_named_tuple(type_string)
                else type_string[_is_named_tuple(type_string) + 1 :]
            )
>>>>>>> 6e60a297

        if tuple_close:
            for _ in range(tuple_close):
                parenthesis_cache.pop(-1)

            if len(parenthesis_cache) == 0:
                # Final tuple close detected, add new tuple to output types
                output_types.append(_extract_tuple_types(",".join(type_cache)))

    return output_types


def _flatten_tuple_types(tuple_types: list[str | list]) -> set[str]:
    """
    Flatten a nested list of tuple datatypes into a set of abi datatypes.

    .. doctest::
        >>> from nethermind.starknet_abi.parse import _flatten_tuple_types
        >>> sorted(_flatten_tuple_types(["core::bool", "core::integer::u8", ["core::bool", "core::felt252"]]))
        ['core::bool', 'core::felt252', 'core::integer::u8']
    """
    output = set()
    for type_ in tuple_types:
        if isinstance(type_, list):
            output.update(_flatten_tuple_types(type_))
        else:
            output.add(type_)

    return output


def _parse_tuple(
    abi_type: str, custom_types: dict[str, StarknetStruct | StarknetEnum]
) -> StarknetTuple:
    """
    :param abi_type:  ABI type string
    :param custom_types:  Custom Struct Definitions for ABI

    .. doctest::
        >>> from nethermind.starknet_abi.parse import _parse_tuple
        >>> _parse_tuple("(core::integer::u64, core::integer::i128)", {})
        StarknetTuple(members=[StarknetCoreType.U64, StarknetCoreType.I128])

        >>> _parse_tuple("((core::array::Array::<core::integer::u8>, core::integer::u64), core::felt252)", {})
        StarknetTuple(members=[StarknetTuple(members=[StarknetArray(inner_type=StarknetCoreType.U8), StarknetCoreType.U64]), StarknetCoreType.Felt])
    """

    def _parse_tuple_types(types: list[str | list]) -> list[StarknetType]:
        output = []

        for type_ in types:
            if isinstance(type_, str):
                output.append(_parse_type(type_, custom_types))
            if isinstance(type_, list):
                output.append(StarknetTuple(_parse_tuple_types(type_)))

        return output

    tuple_type_strings = _extract_tuple_types(abi_type)

    return StarknetTuple(_parse_tuple_types(tuple_type_strings))


def extract_inner_type(abi_type: str) -> str:
    """
    Extracts the inner type from a type string

    .. doctest::
        >>> from nethermind.starknet_abi.parse import extract_inner_type
        >>> extract_inner_type("core::array::Array::<core::integer::u256>")
        'core::integer::u256'

        >>> extract_inner_type("core::array::Array::<core::option::Option::<core::felt252>>")
        'core::option::Option::<core::felt252>'
    """

    return abi_type[abi_type.find("<") + 1 : abi_type.rfind(">")]


def _parse_type(  # pylint: disable=too-many-return-statements
    abi_type: str, custom_types: dict[str, StarknetStruct | StarknetEnum]
) -> StarknetType:
    if abi_type == "()":
        return StarknetCoreType.NoneType

    if abi_type.startswith("("):
        return _parse_tuple(abi_type, custom_types)

    match abi_type.split("::")[1:]:
        case ["integer", integer_type]:  # 'core::integer::<int_type>'
            return StarknetCoreType.int_from_string(integer_type)

        case ["felt252"]:  # 'core::felt252'
            return StarknetCoreType.Felt

        case ["bool"]:  # 'core::bool'
            return StarknetCoreType.Bool

        # 'core::starknet::contract_address::ContractAddress'
        case ["starknet", "contract_address", "ContractAddress"]:
            return StarknetCoreType.ContractAddress

        # 'core::starknet::class_hash::ClassHash'
        case ["starknet", "class_hash", "ClassHash"]:
            return StarknetCoreType.ClassHash

        # 'core::starknet::eth_address::EthAddress'
        case ["starknet", "eth_address", "EthAddress"]:
            return StarknetCoreType.EthAddress

        case ["bytes_31", "bytes31"]:
            return StarknetCoreType.Bytes31

        case ["starknet", "storage_access", "StorageAddress"]:
            return StarknetCoreType.StorageAddress

        ############################################################
        #  Complex Types: Structs, Arrays, etc.
        ############################################################

        # Matches 'core::array::Array | Span::*'
        case ["array", "Array" | "Span", *_]:
            return StarknetArray(_parse_type(extract_inner_type(abi_type), custom_types))

        # Matches 'core::option::Option::*'
        case ["option", "Option", *_]:
            return StarknetOption(_parse_type(extract_inner_type(abi_type), custom_types))

        case ["zeroable", "NonZero", *_]:
            return StarknetNonZero(_parse_type(extract_inner_type(abi_type), custom_types))

        case _:
            # If unknown type is defined in struct context, return struct
            if abi_type in custom_types:
                return custom_types[abi_type]

            # Fallback for rarely encountered types
            if abi_type == "felt":  # Only present in L1 Handler ABIs?
                return StarknetCoreType.Felt
            if abi_type.endswith("*"):  # Old Syntax for Arrays
                return StarknetArray(_parse_type(abi_type[:-1], custom_types))
            if abi_type == "Uint256":  # Only present in L1 Handler ABIs?
                return StarknetCoreType.U256

            raise InvalidAbiError(f"Invalid ABI Type: {abi_type}")


def parse_abi_parameters(
    names: list[str],
    types: list[str],
    custom_types: dict[str, StarknetStruct | StarknetEnum],
):
    """
    Parses ABIs with wildcard syntax.  If felt* is detected, it is parsed as an array of Felt, and the felt_len
    parameter is omitted from the parsed type
    """
    output_parameters: list[AbiParameter] = []

    for name, json_type_str in zip(names, types, strict=True):
        if json_type_str.endswith("*"):
            len_param = output_parameters.pop(-1)
            assert len_param.name.endswith(
                ("_len", "_size")
            ), f"Type {json_type_str} not preceded by a length parameter"

        output_parameters.append(
            AbiParameter(
                name=name,
                type=_parse_type(json_type_str, custom_types),
            )
        )

    return output_parameters


def parse_abi_types(
    types: list[str],
    custom_types: dict[str, StarknetStruct | StarknetEnum],
):
    """
    Parses a list of ABI types into StarknetTypes while maintaining wildcard syntax definitions.
    """
    output_types: list[StarknetType] = []

    for json_type_str in types:
        if json_type_str.endswith("*"):
            len_type = output_types.pop(-1)
            assert (
                len_type == StarknetCoreType.Felt
            ), f"Type {json_type_str} not preceded by a Felt Length Param"

        output_types.append(_parse_type(json_type_str, custom_types))

    return output_types


def parse_abi_function(
    abi_function: dict[str, Any],
    custom_types: dict[str, StarknetStruct | StarknetEnum],
) -> AbiFunction:
    """
    Parses JSON Representation of a Function into an AbiFunction object.

    :param abi_function:
    :param custom_types:
    """

    parsed_inputs = parse_abi_parameters(
        names=[abi_input["name"] for abi_input in abi_function["inputs"]],
        types=[abi_input["type"] for abi_input in abi_function["inputs"]],
        custom_types=custom_types,
    )
    parsed_outputs = parse_abi_types(
        types=[abi_output["type"] for abi_output in abi_function["outputs"]],
        custom_types=custom_types,
    )

    return AbiFunction(
        name=abi_function["name"],
        inputs=parsed_inputs,
        outputs=parsed_outputs,
    )


def parse_abi_event(
    abi_event: dict[str, Any],
    custom_types: dict[str, StarknetStruct | StarknetEnum],
) -> AbiEvent | None:
    """
    Parses JSON Representation of an Event into an AbiEvent object.

    :param abi_event:
    :param custom_types:
    """
    if "kind" in abi_event:  # Version 2 Abi
        if abi_event["kind"] == "struct":
            event_parameters = abi_event["members"]
        else:
            return None

    elif "inputs" in abi_event:  # Version 0 Abi
        # Inputs cannot be indexed and are treated as data
        event_parameters = [{"kind": "data", **e} for e in abi_event["inputs"]]

    elif "data" in abi_event:  # Version 1 Abi
        event_parameters = [{"kind": "key", **e} for e in abi_event["keys"]]
        event_parameters.extend([{"kind": "data", **e} for e in abi_event["data"]])
    else:
        return None

    decoded_params = parse_abi_parameters(
        types=[e["type"] for e in event_parameters],
        names=[e["name"] for e in event_parameters],
        custom_types=custom_types,
    )

    event_kinds = {abi_input["name"]: abi_input["kind"] for abi_input in event_parameters}
    event_data = {
        param.name: param.type for param in decoded_params if event_kinds[param.name] == "data"
    }
    event_keys = {
        param.name: param.type for param in decoded_params if event_kinds[param.name] == "key"
    }

    return AbiEvent(
        name=abi_event["name"].split("::")[-1],
        parameters=[param.name for param in decoded_params],
        data=event_data,
        keys=event_keys,
    )


# ---- Notes ----
# When the event is emitted, the serialization to keys and data happens as follows:

#   Since the TestEnum variant has kind nested, add the first key: sn_keccak(TestEnum),
#   and the rest of the serialization to keys and data is done recursively via
#   the starknet::event trait implementation of MyEnum.

#   Next, you can handle a "kind": "nested" variant (previously it was TestEnum, now it’s Var1),
#   which means you can add another key depending on the sub-variant: sn_keccak(Var1), and proceed
#   to serialize according to the starknet::event implementation of MyStruct.
#
#   Finally, proceed to serialize MyStruct, which gives us a single data member.
#
#   This results in keys = [sn_keccak(TestEnum), sn_keccak(Var1)] and data=[5]<|MERGE_RESOLUTION|>--- conflicted
+++ resolved
@@ -111,9 +111,7 @@
 
     try:
         sorted_defs = graphlib.TopologicalSorter(type_graph).static_order()
-        sorted_defs = list(
-            sorted_defs
-        )  # Unwrap iterator into list to catch any CycleErrors
+        sorted_defs = list(sorted_defs)  # Unwrap iterator into list to catch any CycleErrors
     except graphlib.CycleError as e:
         error_str = str(e).replace("('nodes are in a cycle', ", "")
         raise InvalidAbiError(  # pylint: disable=raise-missing-from
@@ -237,20 +235,11 @@
             type_cache.append(type_string)
 
         else:  # Append Types To Root Tuple
-<<<<<<< HEAD
-            if _is_named_tuple(type_string):
-                output_types.append(
-                    _parse_type(type_string[_is_named_tuple(type_string) + 1 :], custom_types)
-                )
-            else:
-                output_types.append(_parse_type(type_string, custom_types))
-=======
             output_types.append(
                 type_string
                 if not _is_named_tuple(type_string)
                 else type_string[_is_named_tuple(type_string) + 1 :]
             )
->>>>>>> 6e60a297
 
         if tuple_close:
             for _ in range(tuple_close):
